--- conflicted
+++ resolved
@@ -59,10 +59,6 @@
 ```yaml
 custom:
   customDomain:
-<<<<<<< HEAD
-    basePath: dev
-=======
->>>>>>> 5fcb26bd
     domainName: serverless.foo.com
     stage: ci
     basePath: api
